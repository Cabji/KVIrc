--- conflicted
+++ resolved
@@ -47,11 +47,7 @@
     - if [[ "$TRAVIS_OS_NAME" == "osx" ]]; then sw_vers; fi
     - if [[ "$TRAVIS_OS_NAME" == "osx" ]]; then sysctl -a | grep cpu; fi
     - if [[ "$TRAVIS_OS_NAME" == "osx" ]]; then sysctl -a | grep mem; fi
-<<<<<<< HEAD
-    - if [[ "$TRAVIS_OS_NAME" == "osx" ]]; then gpg --keyserver ha.pool.sks-keyservers.net --recv-keys 409B6B1796C275462A1703113804BB82D39DC0E3 7D2BAF1CF37B13E2069D6956105BD0E739499BDB; fi
-=======
     - if [[ "$TRAVIS_OS_NAME" == "osx" ]]; then gpg --keyserver hkp://ha.pool.sks-keyservers.net:80 --recv-keys 409B6B1796C275462A1703113804BB82D39DC0E3 7D2BAF1CF37B13E2069D6956105BD0E739499BDB; fi
->>>>>>> 6bddd448
     - if [[ "$TRAVIS_OS_NAME" == "osx" ]]; then rvm get head; fi
     - |
         if [[ "$TRAVIS_REPO_SLUG" == "kvirc/KVIrc" && "$TRAVIS_PULL_REQUEST" == "false" && "$TRAVIS_BRANCH" == "master" ]]; then
